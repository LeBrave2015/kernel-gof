"""
Module containing data structures for representing datasets.
"""

__author__ = 'wittawat'

from abc import ABCMeta, abstractmethod
import math
import autograd.numpy as np
import kgof.util as util
import scipy.stats as stats

class Data(object):
    """
    Class representing a dataset i.e., en encapsulation of a data matrix 
    whose rows are vectors drawn from a distribution.
    """

    def __init__(self, X):
        """
        :param X: n x d numpy array for dataset X
        """
        self.X = X

        if not np.all(np.isfinite(X)):
            print 'X:'
            print util.fullprint(X)
            raise ValueError('Not all elements in X are finite.')

    def __str__(self):
        mean_x = np.mean(self.X, 0)
        std_x = np.std(self.X, 0) 
        prec = 4
        desc = ''
        desc += 'E[x] = %s \n'%(np.array_str(mean_x, precision=prec ) )
        desc += 'Std[x] = %s \n' %(np.array_str(std_x, precision=prec))
        return desc

    def dim(self):
        """Return the dimension of the data."""
        dx = self.X.shape[1]
        return dx

    def sample_size(self):
        return self.X.shape[0]

    def n(self):
        return self.sample_size()

    def data(self):
        """Return the data matrix."""
        return self.X

    def split_tr_te(self, tr_proportion=0.5, seed=820):
        """Split the dataset into training and test sets.         

        Return (Data for tr, Data for te)"""
        X = self.X
        nx, dx = X.shape
        Itr, Ite = util.tr_te_indices(nx, tr_proportion, seed)
        tr_data = Data(X[Itr, :])
        te_data = Data(X[Ite, :])
        return (tr_data, te_data)

    def subsample(self, n, seed=87):
        """Subsample without replacement. Return a new Data. """
        if n > self.X.shape[0]:
            raise ValueError('n should not be larger than sizes of X')
        ind_x = util.subsample_ind( self.X.shape[0], n, seed )
        return Data(self.X[ind_x, :])

    def clone(self):
        """
        Return a new Data object with a separate copy of each internal 
        variable, and with the same content.
        """
        nX = np.copy(self.X)
        return Data(nX)

    def __add__(self, data2):
        """
        Merge the current Data with another one.
        Create a new Data and create a new copy for all internal variables.
        """
        copy = self.clone()
        copy2 = data2.clone()
        nX = np.vstack((copy.X, copy2.X))
        return Data(nX)

### end Data class        


class DataSource(object):
    """
    A source of data allowing resampling. Subclasses may prefix 
    class names with DS. 
    """
    __metaclass__ = ABCMeta

    @abstractmethod
    def sample(self, n, seed):
        """Return a Data. Returned result should be deterministic given 
        the input (n, seed)."""
        raise NotImplementedError()

    #@abstractmethod
    #def dim(self):
    #    """Return the dimension of the data. """
    #    raise NotImplementedError()

#  end DataSource

class DSIsotropicNormal(DataSource):
    """
    A DataSource providing samples from a mulivariate isotropic normal
    distribution.
    """
    def __init__(self, mean, variance):
        """
        mean: a numpy array of length d for the mean 
        variance: a positive floating-point number for the variance.
        """
        assert len(mean.shape) == 1
        self.mean = mean 
        self.variance = variance

    def sample(self, n, seed=2):
        with util.NumpySeedContext(seed=seed):
            d = len(self.mean)
            mean = self.mean
            variance = self.variance
            X = np.random.randn(n, d)*np.sqrt(variance) + mean
            return Data(X)


class DSNormal(DataSource):
    """
    A DataSource implementing a multivariate Gaussian.
    """
    def __init__(self, mean, cov):
        """
        mean: a numpy array of length d.
        cov: d x d numpy array for the covariance.
        """
        self.mean = mean 
        self.cov = cov
        assert mean.shape[0] == cov.shape[0]
        assert cov.shape[0] == cov.shape[1]

    def sample(self, n, seed=3):
        with util.NumpySeedContext(seed=seed):
            mvn = stats.multivariate_normal(self.mean, self.cov)
            X = mvn.rvs(size=n)
            if len(X.shape) ==1:
                # This can happen if d=1
                X = X[:, np.newaxis]
            return Data(X)

class DSIsoGaussianMixture(DataSource):
    """
    A DataSource implementing a Gaussian mixture in R^d where each component 
    is an isotropic multivariate normal distribution.

    Let k be the number of mixture components.
    """
    def __init__(self, means, variances, pmix=None):
        """
        means: a k x d 2d array specifying the means.
        variances: a one-dimensional length-k array of variances
        pmix: a one-dimensional length-k array of mixture weights. Sum to one.
        """
        k, d = means.shape
        if k != len(variances):
            raise ValueError('Number of components in means and variances do not match.')

        if pmix is None:
            pmix = np.ones(k)/float(k)

        if np.abs(np.sum(pmix) - 1) > 1e-8:
            raise ValueError('Mixture weights do not sum to 1.')

        self.pmix = pmix
        self.means = means
        self.variances = variances

    def sample(self, n, seed=29):
        pmix = self.pmix
        means = self.means
        variances = self.variances
        k, d = self.means.shape
        sam_list = []
        with util.NumpySeedContext(seed=seed):
            # counts for each mixture component 
            counts = np.random.multinomial(n, pmix, size=1)

            # counts is a 2d array
            counts = counts[0]

            # For each component, draw from its corresponding mixture component.            
            for i, nc in enumerate(counts):
                # Sample from ith component
                sam_i = np.random.randn(nc, d)*np.sqrt(variances[i]) + means[i]
                sam_list.append(sam_i)
            sample = np.vstack(sam_list)
            assert sample.shape[0] == n
            np.random.shuffle(sample)
        return Data(sample)


class DSLaplace(DataSource):
    """
    A DataSource for a multivariate Laplace distribution.
    """
    def __init__(self, d, loc=0, scale=1):
        """
        loc: location 
        scale: scale parameter.
        Described in https://docs.scipy.org/doc/numpy/reference/generated/numpy.random.laplace.html#numpy.random.laplace
        """
        assert d > 0
        self.d = d
        self.loc = loc
        self.scale = scale

    def sample(self, n, seed=4):
        with util.NumpySeedContext(seed=seed):
            X = np.random.laplace(loc=self.loc, scale=self.scale, size=(n, self.d))
            return Data(X)

class DSTDistribution(DataSource):
    """
    A DataSource for a univariate T-distribution.
    """
    def __init__(self, df):
        """
        df: degrees of freedom
        """
        assert df > 0
        self.df = df 

    def sample(self, n, seed=5):
        with util.NumpySeedContext(seed=seed):
            X = stats.t.rvs(df=self.df, size=n)
            X = X[:, np.newaxis]
            return Data(X)

# end class DSTDistribution


class DSGaussBernRBM(DataSource):
    """
    A DataSource implementing a Gaussian-Bernoulli Restricted Boltzmann Machine.
    The probability of the latent vector h is controlled by the vector c.
    The parameterization of the Gaussian-Bernoulli RBM is given in 
    density.GaussBernRBM.

    - It turns out that this is equivalent to drawing a vector of {-1, 1} for h
        according to h ~ Discrete(sigmoid(2c)).
    - Draw x | h ~ N(B*h+b, I)
    """
    def __init__(self, B, b, c, burnin=50):
        """
        B: a dx x dh matrix 
        b: a numpy array of length dx
        c: a numpy array of length dh
        burnin: burn-in iterations when doing Gibbs sampling
        """
        assert burnin >= 0
        dh = len(c)
        dx = len(b)
        assert B.shape[0] == dx
        assert B.shape[1] == dh
        assert dx > 0
        assert dh > 0
        self.B = B
        self.b = b
        self.c = c
        self.burnin = burnin

    @staticmethod
    def sigmoid(x):
        """
        x: a numpy array.
        """
        return 1.0/(1+np.exp(-x))

    def _blocked_gibbs_next(self, X, H):
        """
        Sample from the mutual conditional distributions.
        """
        dh = H.shape[1]
        n, dx = X.shape
        B = self.B
        b = self.b

        # Draw H.
        XBC = np.dot(X, self.B) + self.c
        # Ph: n x dh matrix
        Ph = DSGaussBernRBM.sigmoid(2*XBC)
        # H: n x dh
        # Don't know how to make this faster.
        H = np.zeros((n, dh))
        for i in range(n):
            for j in range(dh):
                H[i, j] = stats.bernoulli.rvs(p=Ph[i, j], size=1)*2 - 1.0
        assert np.all(np.abs(H) - 1 <= 1e-6 )
        # Draw X.
        # mean: n x dx
        mean = np.dot(H, B.T) + b
        X = np.random.randn(n, dx) + mean
        return X, H

    def sample(self, n, seed=3, return_latent=False):
        """
        Sample by blocked Gibbs sampling
        """
        B = self.B
        b = self.b
        c = self.c
        dh = len(c)
        dx = len(b)

        # Initialize the state of the Markov chain
        with util.NumpySeedContext(seed=seed):
            X = np.random.randn(n, dx)
            H = np.random.randint(1, 2, (n, dh))*2 - 1.0
        # burn-in
        for t in range(self.burnin):
            X, H = self._blocked_gibbs_next(X, H)
        # sampling
        X, H = self._blocked_gibbs_next(X, H)
        if return_latent:
            return Data(X), H
        else:
            return Data(X)
# end class DSGaussBernRBM

class DSISIPoissonLinear(DataSource):
    """
    A DataSource implementing non homogenous poisson process.
    """
    def __init__(self, b):
        """
        b: slope in of the linear function
        lambda_X = 1 + bX
        """
        if b < 0:
            raise ValueError('Parameter b must be non-negative.')
        self.b = b
    
    def nonhom_linear(self,size):
        b = self.b
        u = np.random.rand(size)
        if np.abs(b) <= 1e-8:
            F_l = -np.log(1-u)
        else:
            F_l = np.sqrt(-2.0/b*np.log(1-u)+1.0/(b**2))-1.0/b
        return F_l
        
    def sample(self, n, seed=3):
        with util.NumpySeedContext(seed=seed):
            X = self.nonhom_linear(size=n)
            if len(X.shape) ==1:
                # This can happen if d=1
                X = X[:, np.newaxis]
            return Data(X)

# end class DSISIPoissonLinear

class DSISIPoissonSine(DataSource):
    """
    A DataSource implementing non homogenous poisson process with sine intensity.
    lambda = b*(1+sin(w*X))
    """
    def __init__(self, w, b, delta=0.001):
        """
        w: the frequency of sine function
        b: amplitude of intensity function
        """
        self.b = b
        self.w = w
        self.delta = delta
        
    def func(self,t):
        val = (t + (1-np.cos(self.w*t))/self.w )*self.b
        return val
    
    # slow step-by-step increment by assigned delta
    def find_time(self, x):
        t = 0.0
        while self.func(t) < x:
            t += self.delta
        return t

    # bisection search to find t value with accuracy delta
    def search_time(self, x):
        b = self.b
        w = self.w
        delta = self.delta
        t_old = 0.0
        t_new = b
        val_old = self.func(t_old)
        val_new = self.func(t_new)
        while np.abs(val_new-x) > delta:
            if val_new < x and t_old < t_new:
                t_old = t_new
                t_new = t_new * 2.0
                val_old = val_new
                val_new = self.func(t_new)
            elif val_new < x and t_old > t_new:
                temp = (t_old + t_new) / 2.0
                t_old = t_new
                t_new = temp
                val_old = val_new
                val_new = self.func(t_new)
            elif val_new > x and t_old > t_new:
                t_old = t_new
                t_new = t_new / 2.0
                val_old = val_new
                val_new = self.func(t_new)
            elif val_new > x and t_old < t_new:
                temp = (t_old + t_new) / 2.0
                t_old = t_new
                t_new = temp
                val_old = val_new
                val_new = self.func(t_new)
        t = t_new
        return t
        
    def nonhom_sine(self,size=1000):
        u = np.random.rand(size)
        x = -np.log(1-u)
        t = np.zeros(size)
        for i in range(size):
            t[i] = self.search_time(x[i])
        return t

    def sample(self, n, seed=3):
        with util.NumpySeedContext(seed=seed):
            X = self.nonhom_sine(size=n)
            if len(X.shape) ==1:
                # This can happen if d=1
                X = X[:, np.newaxis]
            return Data(X)

# end class DSISIPoissonSine


class DSGamma(DataSource):
    """
    A DataSource implementing gamma distribution.
    """
    def __init__(self, alpha, beta=1.0):
        """
        alpha: shape of parameter
        beta: scale
        """
        self.alpha = alpha
        self.beta = beta

    def sample(self, n, seed=3):
        with util.NumpySeedContext(seed=seed):
            X = stats.gamma.rvs(self.alpha, size=n, scale = 1.0/self.beta)
            if len(X.shape) ==1:
                # This can happen if d=1
                X = X[:, np.newaxis]
            return Data(X)

# end class DSGamma


class DSLogGamma(DataSource):
    """
    A DataSource implementing the transformed gamma distribution.
    """
    def __init__(self, alpha, beta=1.0):
        """
        alpha: shape of parameter
        beta: scale
        """
        self.alpha = alpha
        self.beta = beta

    def sample(self, n, seed=3):
        with util.NumpySeedContext(seed=seed):
            X = np.log(stats.gamma.rvs(self.alpha, size=n, scale = 1.0/self.beta))
            if len(X.shape) ==1:
                # This can happen if d=1
                X = X[:, np.newaxis]
            return Data(X)

# end class DSLogGamma

class DSISILogPoissonLinear(DataSource):
    """
    A DataSource implementing non homogenous poisson process.
    """
    def __init__(self, b):
        """
        b: slope in of the linear function
        lambda_X = 1 + bX
        """
        if b < 0:
            raise ValueError('Parameter b must be non-negative.')
        self.b = b
    
    def nonhom_linear(self,size):
        b = self.b
        u = np.random.rand(size)
        if np.abs(b) <= 1e-8:
            F_l = -np.log(1-u)
        else:
            F_l = np.sqrt(-2.0/b*np.log(1-u)+1.0/(b**2))-1.0/b
        return F_l
        
    def sample(self, n, seed=3):
        with util.NumpySeedContext(seed=seed):
            X = np.log(self.nonhom_linear(size=n))
            if len(X.shape) ==1:
                # This can happen if d=1
                X = X[:, np.newaxis]
            return Data(X)

# end class DSISILogPoissonLinear

class DSISIPoisson2D(DataSource):
    """
     A DataSource implementing non homogenous poisson process.
    """
    def __init__(self, intensity = 'quadratic', w=1.0):
        """
        lambda_(X,Y) = X^2 + Y^2
        lamb_bar: upper-bound used in rejection sampling
        """
        self.w = w
        if intensity == 'quadratic':
            self.intensity = self.quadratic_intensity
        elif intensity == 'sine':
            self.intensity = self.sine_intensity
        elif intensity == 'xsine':
            self.intensity = self.cross_sine_intensity
        else:
            raise ValueError('Not intensity function found')


    def quadratic_intensity(self, X):
        intensity = self.lamb_bar*np.sum(X**2,1)
        return intensity

    def sine_intensity(self, X):
        intensity = self.lamb_bar*np.sum(np.sin(self.w*X*np.pi),1)
        return intensity

    def cross_sine_intensity(self, X):
        intensity = self.lamb_bar*np.prod(np.sin(self.w*X*np.pi),1)
        return intensity

    def inh2d(self, lamb_bar = 100000):
        self.lamb_bar = lamb_bar
        N = np.random.poisson(2*self.lamb_bar)
        X = np.random.rand(N,2)
        intensity = self.intensity(X)
        u = np.random.rand(N)
        lamb_T = intensity/lamb_bar
        X_acc = X[u < lamb_T]
        return X_acc

    def sample(self, n, seed=3):
        with util.NumpySeedContext(seed=seed):
            X = self.inh2d(lamb_bar=n)
            if len(X.shape) ==1:
                # This can happen if d=1
                X = X[:, np.newaxis]
            return Data(X)

# end class DSISIPoisson2D

class DSISISigmoidPoisson2D(DataSource):
    """
     A DataSource implementing non homogenous poisson process.
    """
    def __init__(self, intensity = 'quadratic', w=1.0, a=1.0):
        """
        lambda_(X,Y) = a*X^2 + Y^2
        X = 1/(1+exp(s))
        Y = 1/(1+exp(t))
        X, Y \in [0,1], s,t \in R
        """
        self.a = a
        self.w = w
        if intensity == 'quadratic':
            self.intensity = self.quadratic_intensity
        elif intensity == 'sine':
            self.intensity = self.sine_intensity
        elif intensity == 'xsine':
            self.intensity = self.cross_sine_intensity
        else:
            raise ValueError('Not intensity function found')

    def quadratic_intensity(self, X):
        intensity = self.lamb_bar*np.average(X**2, axis=1, weights=[self.a,1])
        return intensity

    def cross_sine_intensity(self, X):
        intensity = self.lamb_bar*np.prod(np.sin(self.w*X*np.pi),1)
        return intensity

    def sine_intensity(self, X):
        intensity = self.lamb_bar*np.sum(np.sin(self.w*X*np.pi),1)
        return intensity


    def inh2d(self, lamb_bar = 100000):
        self.lamb_bar = lamb_bar
        N = np.random.poisson(2*self.lamb_bar)
        X = np.random.rand(N,2)
        intensity = self.intensity(X)
        u = np.random.rand(N)
        lamb_T = intensity/lamb_bar
        X_acc = X[u < lamb_T]
        return X_acc

    def sample(self, n, seed=3):
        with util.NumpySeedContext(seed=seed):
            X = np.log(1/self.inh2d(lamb_bar=n)-1)
            if len(X.shape) ==1:
                # This can happen if d=1
                X = X[:, np.newaxis]
            return Data(X)

<<<<<<< HEAD
# end class DSISISigmoidPoisson2D

class DSPoisson2D(DataSource):
    """
     A DataSource implementing non homogenous poisson process.
    """
    def __init__(self, intensity = 'quadratic', w=1.0, a=1.0):
        """
        lambda_(X,Y) = a*X^2 + Y^2
        X = 1/(1+exp(s))
        Y = 1/(1+exp(t))
        X, Y \in [0,1], s,t \in R
        """
        self.a = a
        self.w = w
        if intensity == 'quadratic':
            self.intensity = self.quadratic_intensity
        elif intensity == 'sine':
            self.intensity = self.sine_intensity
        elif intensity == 'xsine':
            self.intensity = self.cross_sine_intensity
        else:
            raise ValueError('Not intensity function found')



    def gmm_sample(mean=None, w=None, N=10000,n=4,d=2,seed=10):
        np.random.seed(seed)
        if mean is None:
            mean = np.random.randn(n,d)*10
        if w is None:
            w = np.random.rand(n)
        w = w/sum(w)
        multi = np.random.multinomial(N,w)
        X = np.zeros((N,d))
        base = 0
        for i in range(n):
            X[base:base+multi[i],:] = np.random.multivariate_normal(mean[i,:], np.eye(d), multi[i])
            base += multi[i]
        
        llh = np.zeros(N)
        for i in range(n):
            llh += w[i] * stats.multivariate_normal.pdf(X, mean[i,:], np.eye(2))
        #llh = llh/sum(llh)
        return X, llh

    def const(X):
        return np.ones(len(X))*8

    def lamb_sin(X):
        return np.sum(np.sin(np.pi*X),1)*0.3

    def rej_sample(X, llh, func = const):
        rate = func(X)/llh
        u = np.random.rand(len(X))
        X_acc = X[u < rate]
        return X_acc

    def sample(self, n, seed=3):
        with util.NumpySeedContext(seed=seed):
            X = rej_sample()
            if len(X.shape) ==1:
                # This can happen if d=1
                X = X[:, np.newaxis]
            return Data(X)

# end class DSPoisson2D
=======
# end class DSSigmoidPoisson2D
>>>>>>> 7fb1c5f7
<|MERGE_RESOLUTION|>--- conflicted
+++ resolved
@@ -627,8 +627,6 @@
                 # This can happen if d=1
                 X = X[:, np.newaxis]
             return Data(X)
-
-<<<<<<< HEAD
 # end class DSISISigmoidPoisson2D
 
 class DSPoisson2D(DataSource):
@@ -696,6 +694,3 @@
             return Data(X)
 
 # end class DSPoisson2D
-=======
-# end class DSSigmoidPoisson2D
->>>>>>> 7fb1c5f7
