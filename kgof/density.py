"""
Module containing implementations of some unnormalized probability density 
functions.
"""

__author__ = 'wittawat'

from abc import ABCMeta, abstractmethod
import autograd
import autograd.numpy as np
import kgof.config as config
import kgof.util as util
import kgof.data as data
import scipy.stats as stats

class UnnormalizedDensity(object):
    __metaclass__ = ABCMeta

    @abstractmethod
    def log_den(self, X):
        """
        Evaluate this log of the unnormalized density on the n points in X.

        X: n x d numpy array

        Return a one-dimensional numpy array of length n.
        """
        raise NotImplementedError()

    def log_normalized_den(self, X):
        """
        Evaluate the exact normalized log density. The difference to log_den()
        is that this method adds the normalizer. This method is not
        compulsory. Subclasses do not need to override.
        """
        raise NotImplementedError()

    def get_datasource(self):
        """
        Return a DataSource that allows sampling from this density.
        May return None if no DataSource is implemented.
        Implementation of this method is not enforced in the subclasses.
        """
        return None

    def grad_log(self, X):
        """
        Evaluate the gradients (with respect to the input) of the log density at
        each of the n points in X. This is the score function. Given an
        implementation of log_den(), this method will automatically work.
        Subclasses may override this if a more efficient implementation is
        available.

        X: n x d numpy array.

        Return an n x d numpy array of gradients.
        """
        g = autograd.elementwise_grad(self.log_den)
        G = g(X)
        return G

    @abstractmethod
    def dim(self):
        """
        Return the dimension of the input.
        """
        raise NotImplementedError()

# end UnnormalizedDensity

class IsotropicNormal(UnnormalizedDensity):
    """
    Unnormalized density of an isotropic multivariate normal distribution.
    """
    def __init__(self, mean, variance):
        """
        mean: a numpy array of length d for the mean 
        variance: a positive floating-point number for the variance.
        """
        self.mean = mean 
        self.variance = variance

    def log_den(self, X):
        mean = self.mean 
        variance = self.variance
        unden = -np.sum((X-mean)**2, 1)/(2.0*variance)
        return unden

    def log_normalized_den(self, X):
        d = self.dim()
        return stats.multivariate_normal.logpdf(X, mean=self.mean, cov=self.variance*np.eye(d))

    def get_datasource(self):
        return data.DSIsotropicNormal(self.mean, self.variance)

    def dim(self):
        return len(self.mean)


class Normal(UnnormalizedDensity):
    """
    A multivariate normal distribution.
    """
    def __init__(self, mean, cov):
        """
        mean: a numpy array of length d.
        cov: d x d numpy array for the covariance.
        """
        self.mean = mean 
        self.cov = cov
        assert mean.shape[0] == cov.shape[0]
        assert cov.shape[0] == cov.shape[1]
        E, V = np.linalg.eig(cov)
        if np.any(np.abs(E) <= 1e-7):
            raise ValueError('covariance matrix is not full rank.')
        # The precision matrix
        self.prec = np.dot(np.dot(V, np.diag(1.0/E)), V.T)
        print self.prec

    def log_den(self, X):
        mean = self.mean 
        X0 = X - mean
        X0prec = np.dot(X0, self.prec)
        unden = -np.sum(X0prec*X0, 1)/2.0
        return unden

    def get_datasource(self):
        return data.DSNormal(self.mean, self.cov)

    def dim(self):
        return len(self.mean)

# end Normal

class IsoGaussianMixture(UnnormalizedDensity):
    """
    UnnormalizedDensity of a Gaussian mixture in R^d where each component 
    is an isotropic multivariate normal distribution.

    Let k be the number of mixture components.
    """
    def __init__(self, means, variances, pmix=None):
        """
        means: a k x d 2d array specifying the means.
        variances: a one-dimensional length-k array of variances
        pmix: a one-dimensional length-k array of mixture weights. Sum to one.
        """
        k, d = means.shape
        if k != len(variances):
            raise ValueError('Number of components in means and variances do not match.')

        if pmix is None:
            pmix = np.ones(k)/float(k)

        if np.abs(np.sum(pmix) - 1) > 1e-8:
            raise ValueError('Mixture weights do not sum to 1.')

        self.pmix = pmix
        self.means = means
        self.variances = variances

    def log_den(self, X):
        pmix = self.pmix
        means = self.means
        variances = self.variances
        k, d = self.means.shape
        n = X.shape[0]
        den = np.zeros(n, dtype=float)
        for i in range(k):
            norm_den_i = IsoGaussianMixture.normal_density(means[i],
                    variances[i], X)
            den = den + norm_den_i*pmix[i]
        return np.log(den)

    #def grad_log(self, X):
    #    """
    #    Return an n x d numpy array of gradients.
    #    """
    #    pmix = self.pmix
    #    means = self.means
    #    variances = self.variances
    #    k, d = self.means.shape
    #    # exact density. length-n array
    #    den = np.exp(self.log_den(X))
    #    for i in range(k):
    #        norm_den_i = IsoGaussianMixture.normal_density(means[i],
    #                variances[i], X)


    @staticmethod
    def normal_density(mean, variance, X):
        """
        Exact density (not log density) of an isotropic Gaussian.
        mean: length-d array
        variance: scalar variances
        X: n x d 2d-array
        """
        Z = np.sqrt(2.0*np.pi*variance)
        unden = np.exp(-np.sum((X-mean)**2.0, 1)/(2.0*variance) )
        den = unden/Z
        assert len(den) == X.shape[0]
        return den

    def get_datasource(self):
        return data.DSIsoGaussianMixture(self.means, self.variances, self.pmix)

    def dim(self):
        k, d = self.means.shape
        return d

class GaussBernRBM(UnnormalizedDensity):
    """
    Gaussian-Bernoulli Restricted Boltzmann Machine.
    The joint density takes the form
        p(x, h) = Z^{-1} exp(0.5*x^T B h + b^T x + c^T h - 0.5||x||^2)
    where h is a vector of {-1, 1}.
    """
    def __init__(self, B, b, c):
        """
        B: a dx x dh matrix 
        b: a numpy array of length dx
        c: a numpy array of length dh
        """
        dh = len(c)
        dx = len(b)
        assert B.shape[0] == dx
        assert B.shape[1] == dh
        assert dx > 0
        assert dh > 0
        self.B = B
        self.b = b
        self.c = c

    def log_den(self, X):
        B = self.B
        b = self.b
        c = self.c

        XBC = np.dot(X, B) + c
        unden = np.dot(X, b) - 0.5*np.sum(X**2, 1) + np.sum(np.log(np.exp(XBC)
            + np.exp(-XBC)), 1)
        assert len(unden) == X.shape[0]
        return unden

    def grad_log(self, X):
        """
        Evaluate the gradients (with respect to the input) of the log density at
        each of the n points in X. This is the score function.

        X: n x d numpy array.

        Return an n x d numpy array of gradients.
        """
        XB = np.dot(X, self.B)
        Y = XB + self.c
        E2y = np.exp(2*Y)
        # n x dh
        Phi = (E2y-1.0)/(E2y+1)
        # n x dx
        T = np.dot(Phi, self.B.T)
        S = self.b - X + T
        return S

    def get_datasource(self):
        return data.DSGaussBernRBM(self.B, self.b, self.c)

    def dim(self):
        return len(self.b)

# end GaussBernRBM

class ISIPoissonLinear(UnnormalizedDensity):
    """
    Unnormalized density of inter-arrival times from nonhomogeneous poisson process with linear intensity function.
    lambda = 1 + bt
    """
    def __init__(self, b):
        """
        b: slope of the linear function 
        """
        self.b = b 
    
    def log_den(self, X):
        b = self.b
        unden = -np.sum(0.5*b*X**2+X-np.log(1.0+b*X), 1)
        return unden

    def dim(self):
        return 1

# end ISIPoissonLinear

class ISIPoissonSine(UnnormalizedDensity):
    """
    Unnormalized density of inter-arrival times from nonhomogeneous poisson process with sine intensity function.
    lambda = b*(1+sin(w*X))
    """
    def __init__(self, w=10.0,b=1.0):
        """
        w: the frequency of sine function
        b: amplitude of intensity function
        """
        self.b = b
        self.w = w
    
    def log_den(self, X):
        b = self.b
        w = self.w
        unden = np.sum(b*(-X + (np.cos(w*X)-1)/w) + np.log(b*(1+np.sin(w*X))),1)
        return unden

    def dim(self):
        return 1

# end ISIPoissonSine

class Gamma(UnnormalizedDensity):
    """
    A gamma distribution.
    """
    def __init__(self, alpha, beta = 1.0):
        """
        alpha: shape of parameter
        beta: scale
        """
        self.alpha = alpha 
        self.beta = beta
        
    def log_den(self, X):
        alpha = self.alpha
        beta = self.beta
        #unden = np.sum(stats.gamma.logpdf(X, alpha, scale = beta), 1)
        unden = np.sum(-beta*X + (alpha-1)*np.log(X), 1)
        return unden

    def get_datasource(self):
        return data.DSNormal(self.mean, self.cov)


    def dim(self):
        return 1


class LogGamma(UnnormalizedDensity):
    """
    A gamma distribution with transformed domain.
    t = exp(x),  t \in R+  x \in R
    """
    def __init__(self, alpha, beta = 1.0):
        """
        alpha: shape of parameter
        beta: scale
        """
        self.alpha = alpha
        self.beta = beta
        
    def log_den(self, X):
        alpha = self.alpha
        beta = self.beta
        #unden = np.sum(stats.gamma.logpdf(X, alpha, scale = beta), 1)
        unden = np.sum(-beta*np.exp(X) + (alpha-1)*X + X , 1)
        return unden

    def get_datasource(self):
        return data.DSNormal(self.mean, self.cov)

    def dim(self):
        return 1


<<<<<<< HEAD
# end LogGamma
=======
>>>>>>> 7fb1c5f7


class ISILogPoissonLinear(UnnormalizedDensity):
    """
    Unnormalized density of inter-arrival times from nonhomogeneous poisson process with linear intensity function.
    lambda = 1 + bt
    """
    def __init__(self, b):
        """
        b: slope of the linear function 
        """
        self.b = b 
    
    def log_den(self, X):
        b = self.b
        unden = -np.sum(0.5*b*np.exp(X)**2 + np.exp(X) - np.log(1.0+b*np.exp(X))-X, 1)
        return unden

    def dim(self):
        return 1

# end ISIPoissonLinear

class ISIPoisson2D(UnnormalizedDensity):
    """
     A DataSource implementing non homogenous poisson process.
    """
    def __init__(self):
        """
        lambda_(X,Y) = X^2 + Y^2
        """

    def quadratic_intensity(self,X,Y):
        int_intensity = -(X**2+Y**2)*X*Y + 3*np.log(X**2+Y**2)
        return int_intensity

    def log_den(self, X):
        unden = self.quadratic_intensity(X[:,0],X[:,1])
        return unden

    def dim(self):
        return 1

# end class ISIPoisson2D


class ISISigmoidPoisson2D(UnnormalizedDensity):
    """
     A DataSource implementing non homogenous poisson process.
    """
    def __init__(self, intensity = 'quadratic', w = 1.0, a=1.0):
        """
        lambda_(X,Y) = a* X^2 + Y^2
        X = 1/(1+exp(s))
        Y = 1/(1+exp(t))
        X, Y \in [0,1], s,t \in R
        """
        self.a = a
        self.w = w
        if intensity == 'quadratic':
            self.intensity = self.quadratic_intensity
        elif intensity == 'sine':
            self.intensity = self.sine_intensity
        else:
            raise ValueError('Not intensity function found')

    def sigmoid(self,x):
        sig = 1/(1+np.exp(x))
        return sig

    def quadratic_intensity(self,s,t):
        X = self.sigmoid(s)
        Y = self.sigmoid(t)
        int_intensity = -(self.a*X**2+Y**2)*X*Y + 3*(np.log(self.a*X**2+Y**2)+np.log((X*(X-1)*Y*(Y-1))))
        return int_intensity

    def log_den(self, S):
        unden = self.quadratic_intensity(S[:,0],S[:,1])
        return unden

    def dim(self):
        return 1

# end class ISISigmoidPoisson2D<|MERGE_RESOLUTION|>--- conflicted
+++ resolved
@@ -366,12 +366,8 @@
 
     def dim(self):
         return 1
-
-
-<<<<<<< HEAD
 # end LogGamma
-=======
->>>>>>> 7fb1c5f7
+
 
 
 class ISILogPoissonLinear(UnnormalizedDensity):
@@ -455,4 +451,4 @@
     def dim(self):
         return 1
 
-# end class ISISigmoidPoisson2D+# end class SigmoidPoisson2D